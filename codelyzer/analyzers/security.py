from typing import Any, Dict

<<<<<<< HEAD
from codelyzer.metrics import FileMetrics, ProjectMetrics, MetricProvider, SecurityLevel
=======
from codelyzer.config import FileMetrics, ProjectMetrics, MetricProvider, SecurityLevel
>>>>>>> 1e168a3e


class SecurityAnalyzer(MetricProvider):
    """Analyzer for identifying security issues in code"""

    def provide_file_metrics(self, file_metrics: FileMetrics, file_content: str, ast_data: Any) -> None:
        """Analyze file for security issues and update metrics"""
        language = file_metrics.language

        # Skip if content is empty
        if not file_content:
            return

        # Analyze based on language
        if language == "python":
            self._analyze_python_security(file_metrics, file_content, ast_data)
        elif language in ("javascript", "typescript", "jsx"):
            self._analyze_js_security(file_metrics, file_content, ast_data)
        # Add other languages as needed

    def provide_project_metrics(self, project_metrics: ProjectMetrics) -> None:
        """Analyze project-level security metrics"""
        # Aggregate vulnerabilities by type
        vulnerability_types = {}

        for file_metrics in project_metrics.file_metrics:
            for vuln in file_metrics.security_issues:
                vuln_type = vuln.get('type', 'unknown')
                if vuln_type not in vulnerability_types:
                    vulnerability_types[vuln_type] = 0
                vulnerability_types[vuln_type] += 1

        # Add aggregated data to project metrics
        project_metrics.security.vulnerability_types = vulnerability_types

    def _analyze_python_security(self, file_metrics: FileMetrics, file_content: str, ast_data: Any) -> None:
        """Analyze Python code for security issues"""
        # Check for common Python security issues
        self._check_for_os_command_injection(file_metrics, file_content)
        self._check_for_sql_injection(file_metrics, file_content)
        self._check_for_insecure_deserialization(file_metrics, file_content)
        self._check_for_hardcoded_secrets(file_metrics, file_content)

    def _analyze_js_security(self, file_metrics: FileMetrics, file_content: str, ast_data: Any) -> None:
        """Analyze JavaScript/TypeScript code for security issues"""
        # Check for common JavaScript security issues
        self._check_for_eval(file_metrics, file_content)
        self._check_for_document_write(file_metrics, file_content)
        self._check_for_innerhtml(file_metrics, file_content)
        self._check_for_hardcoded_secrets(file_metrics, file_content)

    def _check_for_os_command_injection(self, file_metrics: FileMetrics, file_content: str) -> None:
        """Check for OS command injection vulnerabilities"""
        patterns = [
            r"os\.system\((?!['\"]\w+['\"])[^\)]*\)",
            r"subprocess\.call\((?!['\"]\w+['\"])[^\)]*\)",
            r"subprocess\.Popen\((?!['\"]\w+['\"])[^\)]*\)",
            r"eval\([^\)]*\)"
        ]

        for pattern in patterns:
            import re
            matches = re.finditer(pattern, file_content)
            for match in matches:
                location = self._get_line_number(file_content, match.start())
                self._add_vulnerability(
                    file_metrics,
                    "os_command_injection",
                    f"Possible command injection at line {location['line']}",
                    location,
                    SecurityLevel.HIGH_RISK
                )

    def _check_for_sql_injection(self, file_metrics: FileMetrics, file_content: str) -> None:
        """Check for SQL injection vulnerabilities"""
        patterns = [
            r"execute\([^,]*\+[^\)]*\)",
            r"execute\([^,]*%[^\)]*\)",
            r"execute\([^,]*f['\"][^'\"]*{[^}]*}[^'\"]*['\"]",
            r"cursor\.execute\([^,]*\+[^\)]*\)"
        ]

        for pattern in patterns:
            import re
            matches = re.finditer(pattern, file_content)
            for match in matches:
                location = self._get_line_number(file_content, match.start())
                self._add_vulnerability(
                    file_metrics,
                    "sql_injection",
                    f"Possible SQL injection at line {location['line']}",
                    location,
                    SecurityLevel.CRITICAL
                )

    def _check_for_eval(self, file_metrics: FileMetrics, file_content: str) -> None:
        """Check for unsafe eval() usage in JavaScript"""
        pattern = r"eval\([^\)]+\)"
        import re
        matches = re.finditer(pattern, file_content)
        for match in matches:
            location = self._get_line_number(file_content, match.start())
            self._add_vulnerability(
                file_metrics,
                "unsafe_eval",
                f"Unsafe eval() usage at line {location['line']}",
                location,
                SecurityLevel.HIGH_RISK
            )

    def _check_for_document_write(self, file_metrics: FileMetrics, file_content: str) -> None:
        """Check for unsafe document.write usage in JavaScript"""
        pattern = r"document\.write\([^\)]+\)"
        import re
        matches = re.finditer(pattern, file_content)
        for match in matches:
            location = self._get_line_number(file_content, match.start())
            self._add_vulnerability(
                file_metrics,
                "document_write",
                f"Unsafe document.write() at line {location['line']}",
                location,
                SecurityLevel.MEDIUM_RISK
            )

    def _check_for_innerhtml(self, file_metrics: FileMetrics, file_content: str) -> None:
        """Check for unsafe innerHTML usage in JavaScript"""
        pattern = r"\.innerHTML\s*=\s*[^;]+"
        import re
        matches = re.finditer(pattern, file_content)
        for match in matches:
            location = self._get_line_number(file_content, match.start())
            self._add_vulnerability(
                file_metrics,
                "innerhtml",
                f"Potentially unsafe innerHTML usage at line {location['line']}",
                location,
                SecurityLevel.MEDIUM_RISK
            )

    def _check_for_insecure_deserialization(self, file_metrics: FileMetrics, file_content: str) -> None:
        """Check for insecure deserialization"""
        patterns = [
            r"pickle\.loads\(",
            r"pickle\.load\(",
            r"yaml\.load\([^,)]*\)",  # Missing safe_load
            r"marshal\.loads\("
        ]

        for pattern in patterns:
            import re
            matches = re.finditer(pattern, file_content)
            for match in matches:
                location = self._get_line_number(file_content, match.start())
                self._add_vulnerability(
                    file_metrics,
                    "insecure_deserialization",
                    f"Insecure deserialization at line {location['line']}",
                    location,
                    SecurityLevel.HIGH_RISK
                )

    def _check_for_hardcoded_secrets(self, file_metrics: FileMetrics, file_content: str) -> None:
        """Check for hardcoded secrets in code"""
        patterns = [
            r"password\s*=\s*['\"][^'\"]+['\"]",
            r"api[_]?key\s*=\s*['\"][^'\"]+['\"]",
            r"secret\s*=\s*['\"][^'\"]+['\"]",
            r"token\s*=\s*['\"][^'\"]+['\"]"
        ]

        for pattern in patterns:
            import re
            matches = re.finditer(pattern, file_content, re.IGNORECASE)
            for match in matches:
                # Ignore if it looks like an environment variable
                if "os.environ" in match.group(0) or "process.env" in match.group(0):
                    continue

                location = self._get_line_number(file_content, match.start())
                self._add_vulnerability(
                    file_metrics,
                    "hardcoded_secret",
                    f"Possible hardcoded secret at line {location['line']}",
                    location,
                    SecurityLevel.HIGH_RISK
                )

<<<<<<< HEAD
    @staticmethod
    def _get_line_number(content: str, position: int) -> Dict:
=======
    def _get_line_number(self, content: str, position: int) -> Dict:
>>>>>>> 1e168a3e
        """Get line number from position in the content"""
        lines = content[:position].split('\n')
        line = len(lines)
        column = len(lines[-1]) + 1
        return {
            'line': line,
            'column': column,
            'position': position
        }

    def _add_vulnerability(
            self,
            file_metrics: FileMetrics,
            vuln_type: str,
            message: str,
            location: Dict,
            level: SecurityLevel = SecurityLevel.MEDIUM_RISK
    ) -> None:
        """Add a vulnerability to the file metrics"""
        vulnerability = {
            'type': vuln_type,
            'message': message,
            'location': location,
            'level': level,
            'severity': self._level_to_severity(level)
        }

        file_metrics.security.vulnerabilities.append(vulnerability)

        # Adjust security score based on severity
        if level == SecurityLevel.CRITICAL:
            file_metrics.security.security_score -= 25
        elif level == SecurityLevel.HIGH_RISK:
            file_metrics.security.security_score -= 15
        elif level == SecurityLevel.MEDIUM_RISK:
            file_metrics.security.security_score -= 5
        elif level == SecurityLevel.LOW_RISK:
            file_metrics.security.security_score -= 1

<<<<<<< HEAD
        file_metrics.security.security_score = max(0.0, file_metrics.security.security_score)

    @staticmethod
    def _level_to_severity(level: SecurityLevel) -> str:
=======
        file_metrics.security.security_score = max(0, file_metrics.security.security_score)

    def _level_to_severity(self, level: SecurityLevel) -> str:
>>>>>>> 1e168a3e
        """Convert security level to severity string"""
        if level == SecurityLevel.CRITICAL:
            return "critical"
        elif level == SecurityLevel.HIGH_RISK:
            return "high"
        elif level == SecurityLevel.MEDIUM_RISK:
            return "medium"
        elif level == SecurityLevel.LOW_RISK:
            return "low"
        else:
            return "info"<|MERGE_RESOLUTION|>--- conflicted
+++ resolved
@@ -1,22 +1,21 @@
 from typing import Any, Dict
 
-<<<<<<< HEAD
 from codelyzer.metrics import FileMetrics, ProjectMetrics, MetricProvider, SecurityLevel
-=======
-from codelyzer.config import FileMetrics, ProjectMetrics, MetricProvider, SecurityLevel
->>>>>>> 1e168a3e
 
 
 class SecurityAnalyzer(MetricProvider):
     """Analyzer for identifying security issues in code"""
+
 
     def provide_file_metrics(self, file_metrics: FileMetrics, file_content: str, ast_data: Any) -> None:
         """Analyze file for security issues and update metrics"""
         language = file_metrics.language
 
+
         # Skip if content is empty
         if not file_content:
             return
+
 
         # Analyze based on language
         if language == "python":
@@ -25,10 +24,12 @@
             self._analyze_js_security(file_metrics, file_content, ast_data)
         # Add other languages as needed
 
+
     def provide_project_metrics(self, project_metrics: ProjectMetrics) -> None:
         """Analyze project-level security metrics"""
         # Aggregate vulnerabilities by type
         vulnerability_types = {}
+
 
         for file_metrics in project_metrics.file_metrics:
             for vuln in file_metrics.security_issues:
@@ -37,8 +38,10 @@
                     vulnerability_types[vuln_type] = 0
                 vulnerability_types[vuln_type] += 1
 
+
         # Add aggregated data to project metrics
         project_metrics.security.vulnerability_types = vulnerability_types
+
 
     def _analyze_python_security(self, file_metrics: FileMetrics, file_content: str, ast_data: Any) -> None:
         """Analyze Python code for security issues"""
@@ -48,6 +51,7 @@
         self._check_for_insecure_deserialization(file_metrics, file_content)
         self._check_for_hardcoded_secrets(file_metrics, file_content)
 
+
     def _analyze_js_security(self, file_metrics: FileMetrics, file_content: str, ast_data: Any) -> None:
         """Analyze JavaScript/TypeScript code for security issues"""
         # Check for common JavaScript security issues
@@ -56,6 +60,7 @@
         self._check_for_innerhtml(file_metrics, file_content)
         self._check_for_hardcoded_secrets(file_metrics, file_content)
 
+
     def _check_for_os_command_injection(self, file_metrics: FileMetrics, file_content: str) -> None:
         """Check for OS command injection vulnerabilities"""
         patterns = [
@@ -65,6 +70,7 @@
             r"eval\([^\)]*\)"
         ]
 
+
         for pattern in patterns:
             import re
             matches = re.finditer(pattern, file_content)
@@ -77,6 +83,7 @@
                     location,
                     SecurityLevel.HIGH_RISK
                 )
+
 
     def _check_for_sql_injection(self, file_metrics: FileMetrics, file_content: str) -> None:
         """Check for SQL injection vulnerabilities"""
@@ -87,6 +94,7 @@
             r"cursor\.execute\([^,]*\+[^\)]*\)"
         ]
 
+
         for pattern in patterns:
             import re
             matches = re.finditer(pattern, file_content)
@@ -99,6 +107,7 @@
                     location,
                     SecurityLevel.CRITICAL
                 )
+
 
     def _check_for_eval(self, file_metrics: FileMetrics, file_content: str) -> None:
         """Check for unsafe eval() usage in JavaScript"""
@@ -115,6 +124,7 @@
                 SecurityLevel.HIGH_RISK
             )
 
+
     def _check_for_document_write(self, file_metrics: FileMetrics, file_content: str) -> None:
         """Check for unsafe document.write usage in JavaScript"""
         pattern = r"document\.write\([^\)]+\)"
@@ -130,6 +140,7 @@
                 SecurityLevel.MEDIUM_RISK
             )
 
+
     def _check_for_innerhtml(self, file_metrics: FileMetrics, file_content: str) -> None:
         """Check for unsafe innerHTML usage in JavaScript"""
         pattern = r"\.innerHTML\s*=\s*[^;]+"
@@ -145,6 +156,7 @@
                 SecurityLevel.MEDIUM_RISK
             )
 
+
     def _check_for_insecure_deserialization(self, file_metrics: FileMetrics, file_content: str) -> None:
         """Check for insecure deserialization"""
         patterns = [
@@ -154,6 +166,7 @@
             r"marshal\.loads\("
         ]
 
+
         for pattern in patterns:
             import re
             matches = re.finditer(pattern, file_content)
@@ -166,6 +179,7 @@
                     location,
                     SecurityLevel.HIGH_RISK
                 )
+
 
     def _check_for_hardcoded_secrets(self, file_metrics: FileMetrics, file_content: str) -> None:
         """Check for hardcoded secrets in code"""
@@ -176,6 +190,7 @@
             r"token\s*=\s*['\"][^'\"]+['\"]"
         ]
 
+
         for pattern in patterns:
             import re
             matches = re.finditer(pattern, file_content, re.IGNORECASE)
@@ -184,6 +199,7 @@
                 if "os.environ" in match.group(0) or "process.env" in match.group(0):
                     continue
 
+
                 location = self._get_line_number(file_content, match.start())
                 self._add_vulnerability(
                     file_metrics,
@@ -193,12 +209,8 @@
                     SecurityLevel.HIGH_RISK
                 )
 
-<<<<<<< HEAD
     @staticmethod
     def _get_line_number(content: str, position: int) -> Dict:
-=======
-    def _get_line_number(self, content: str, position: int) -> Dict:
->>>>>>> 1e168a3e
         """Get line number from position in the content"""
         lines = content[:position].split('\n')
         line = len(lines)
@@ -209,7 +221,14 @@
             'position': position
         }
 
+
     def _add_vulnerability(
+            self,
+            file_metrics: FileMetrics,
+            vuln_type: str,
+            message: str,
+            location: Dict,
+            level: SecurityLevel = SecurityLevel.MEDIUM_RISK
             self,
             file_metrics: FileMetrics,
             vuln_type: str,
@@ -226,7 +245,9 @@
             'severity': self._level_to_severity(level)
         }
 
+
         file_metrics.security.vulnerabilities.append(vulnerability)
+
 
         # Adjust security score based on severity
         if level == SecurityLevel.CRITICAL:
@@ -238,16 +259,10 @@
         elif level == SecurityLevel.LOW_RISK:
             file_metrics.security.security_score -= 1
 
-<<<<<<< HEAD
         file_metrics.security.security_score = max(0.0, file_metrics.security.security_score)
 
     @staticmethod
     def _level_to_severity(level: SecurityLevel) -> str:
-=======
-        file_metrics.security.security_score = max(0, file_metrics.security.security_score)
-
-    def _level_to_severity(self, level: SecurityLevel) -> str:
->>>>>>> 1e168a3e
         """Convert security level to severity string"""
         if level == SecurityLevel.CRITICAL:
             return "critical"
@@ -258,4 +273,6 @@
         elif level == SecurityLevel.LOW_RISK:
             return "low"
         else:
+            return "info"
+
             return "info"