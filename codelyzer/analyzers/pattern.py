from typing import Any, Dict, List
<<<<<<< HEAD
import re
from codelyzer.metrics import FileMetrics, ProjectMetrics, MetricProvider
=======

from codelyzer.config import FileMetrics, ProjectMetrics, MetricProvider
>>>>>>> 1e168a3e


class PatternBasedAnalyzer(MetricProvider):
    """Analyzer for identifying patterns in code"""

    def __init__(self):
        self.design_patterns = {
            "python": self._get_python_patterns(),
            "javascript": self._get_js_patterns(),
            "typescript": self._get_js_patterns(),  # TypeScript uses same patterns as JS
            "jsx": self._get_js_patterns()
        }

    def provide_file_metrics(self, file_metrics: FileMetrics, file_content: str, ast_data: Any) -> None:
        """Analyze file for design patterns and anti-patterns"""
        language = file_metrics.language

        # Skip if content is empty
        if not file_content:
            return

        patterns = self.design_patterns.get(language, {})
        if not patterns:
            return

        # Analyze patterns
        for pattern_name, pattern_info in patterns.items():
            detector_func = pattern_info.get('detector')
            if detector_func:
                locations = detector_func(file_content, ast_data)
                for location in locations:
                    file_metrics.patterns.add_pattern(pattern_name, location)

    def provide_project_metrics(self, project_metrics: ProjectMetrics) -> None:
        """Analyze project-level pattern metrics"""
        # Aggregate patterns by type
        pattern_stats = {}

        for file_metrics in project_metrics.file_metrics:
            for pattern_name, locations in file_metrics.patterns.patterns_found.items():
                if pattern_name not in pattern_stats:
                    pattern_stats[pattern_name] = {
                        'count': 0,
                        'files': set()
                    }
                pattern_stats[pattern_name]['count'] += len(locations)
                pattern_stats[pattern_name]['files'].add(file_metrics.file_path)

        # Convert sets to lists for JSON serialization
        for pattern_name in pattern_stats:
            pattern_stats[pattern_name]['files'] = list(pattern_stats[pattern_name]['files'])

        # Add to project metrics
        project_metrics.add_custom_metric('design_patterns', pattern_stats)

    def _get_python_patterns(self) -> Dict[str, Dict]:
        """Get patterns for Python code"""
        return {
            "singleton": {
                'description': "Singleton pattern - ensures a class has only one instance",
                'detector': self._detect_singleton_python
            },
            "factory_method": {
                'description': "Factory Method pattern - creates objects without specifying exact class",
                'detector': self._detect_factory_method_python
            },
            "observer": {
                'description': "Observer pattern - defines a one-to-many dependency between objects",
                'detector': self._detect_observer_python
            },
            "decorator": {
                'description': "Decorator pattern - dynamically adds responsibilities to objects",
                'detector': self._detect_decorator_python
            },
            "strategy": {
                'description': "Strategy pattern - defines family of algorithms",
                'detector': self._detect_strategy_python
            }
        }

    def _get_js_patterns(self) -> Dict[str, Dict]:
        """Get patterns for JavaScript/TypeScript code"""
        return {
            "module_pattern": {
                'description': "Module pattern - creates private and public encapsulation",
                'detector': self._detect_module_js
            },
            "singleton": {
                'description': "Singleton pattern - ensures a class has only one instance",
                'detector': self._detect_singleton_js
            },
            "factory": {
                'description': "Factory pattern - creates objects without specifying exact class",
                'detector': self._detect_factory_js
            },
            "observer": {
                'description': "Observer pattern - defines a one-to-many dependency between objects",
                'detector': self._detect_observer_js
            },
            "prototype": {
                'description': "Prototype pattern - used for object creation by cloning existing objects",
                'detector': self._detect_prototype_js
            }
        }

    # Python pattern detectors
    @staticmethod
    def _detect_singleton_python(content: str, ast_data: Any) -> List[Dict]:
        """Detect singleton pattern in Python code"""
        locations = []

        # Common singleton implementations in Python
        patterns = [
            r"_instance\s*=\s*None",  # Class variable for instance
            r"if\s+cls\._instance\s+is\s+None",  # Check if instance exists
            r"if\s+not\s+hasattr\(cls,\s*['\"]_instance['\"]\)",  # Alternative check
            r"@classmethod\s+def\s+instance\(\s*cls\s*\)",  # Instance getter
            r"@classmethod\s+def\s+get_instance\(\s*cls\s*\)",  # Instance getter
            r"__new__\(\s*cls\s*,",  # Custom __new__ method (potential singleton)
        ]

        for pattern in patterns:
            matches = re.finditer(pattern, content)
            for match in matches:
                # Get context (20 chars before and after)
                start_idx = max(0, match.start() - 20)
                end_idx = min(len(content), match.end() + 20)
                context = content[start_idx:end_idx]

                locations.append({
                    'position': match.start(),
                    'line': content[:match.start()].count('\n') + 1,
                    'context': context,
                    'type': 'singleton'
                })

        return locations

<<<<<<< HEAD
    @staticmethod
    def _detect_factory_method_python(content: str, ast_data: Any) -> List[Dict]:
=======
    def _detect_factory_method_python(self, content: str, ast_data: Any) -> List[Dict]:
>>>>>>> 1e168a3e
        """Detect factory method pattern in Python code"""
        locations = []

        # Common factory method patterns
        patterns = [
            r"def\s+create_\w+\(\s*.*\)\s*:",  # create_* methods
            r"@classmethod\s+def\s+create\(",  # @classmethod create
            r"@classmethod\s+def\s+from_\w+\(",  # from_* factory methods
            r"class\s+\w+Factory\b",  # *Factory classes
        ]

        for pattern in patterns:
            matches = re.finditer(pattern, content)
            for match in matches:
                locations.append({
                    'position': match.start(),
                    'line': content[:match.start()].count('\n') + 1,
                    'context': content[max(0, match.start() - 20):min(len(content), match.end() + 20)],
                    'type': 'factory_method'
                })

        return locations

<<<<<<< HEAD
    @staticmethod
    def _detect_observer_python(content: str, ast_data: Any) -> List[Dict]:
=======
    def _detect_observer_python(self, content: str, ast_data: Any) -> List[Dict]:
>>>>>>> 1e168a3e
        """Detect observer pattern in Python code"""
        locations = []

        # Observer pattern indicators
        patterns = [
            r"def\s+add_observer\(\s*self\s*,",
            r"def\s+remove_observer\(\s*self\s*,",
            r"def\s+notify_observers\(\s*self\s*",
            r"def\s+register\(\s*self\s*,\s*\w+\s*\)",
            r"def\s+unregister\(\s*self\s*,\s*\w+\s*\)",
            r"def\s+notify\(\s*self\s*",
            r"self\._observers\s*=\s*\[\]",
            r"for\s+observer\s+in\s+self\._observers",
            r"for\s+observer\s+in\s+self\.observers",
        ]

        for pattern in patterns:
            matches = re.finditer(pattern, content)
            for match in matches:
                locations.append({
                    'position': match.start(),
                    'line': content[:match.start()].count('\n') + 1,
                    'context': content[max(0, match.start() - 20):min(len(content), match.end() + 20)],
                    'type': 'observer'
                })

        return locations

<<<<<<< HEAD
    @staticmethod
    def _detect_decorator_python(content: str, ast_data: Any) -> List[Dict]:
=======
    def _detect_decorator_python(self, content: str, ast_data: Any) -> List[Dict]:
>>>>>>> 1e168a3e
        """Detect decorator pattern in Python code"""
        locations = []

        # Python function decorators
        decorator_patterns = [
            r"@\w+(?:\.\w+)*(?:\(.*?\))?\s+def\s+\w+\(",  # @decorator def func
            r"@\w+(?:\.\w+)*\s+class\s+\w+\(",  # @decorator class Name
            r"def\s+\w+\(\s*self\s*,\s*wrapped\s*,",  # Function taking wrapped object
            r"def\s+__init__\(\s*self\s*,\s*decorated\s*",  # Constructor taking decorated object
            r"def\s+__init__\(\s*self\s*,\s*component\s*"  # Constructor taking component
        ]

        for pattern in decorator_patterns:
            matches = re.finditer(pattern, content)
            for match in matches:
                locations.append({
                    'position': match.start(),
                    'line': content[:match.start()].count('\n') + 1,
                    'context': content[max(0, match.start() - 20):min(len(content), match.end() + 20)],
                    'type': 'decorator'
                })

        return locations

<<<<<<< HEAD
    @staticmethod
    def _detect_strategy_python(content: str, ast_data: Any) -> List[Dict]:
=======
    def _detect_strategy_python(self, content: str, ast_data: Any) -> List[Dict]:
>>>>>>> 1e168a3e
        """Detect strategy pattern in Python code"""
        import re
        locations = []

        # Strategy pattern indicators
        strategy_patterns = [
            r"class\s+\w+Strategy\b",  # *Strategy class
            r"def\s+set_strategy\(\s*self\s*,\s*\w+\s*\)",  # set_strategy method
            r"self\._strategy\s*=\s*\w+",  # Assigning strategy
            r"self\.strategy\s*=\s*\w+",  # Assigning strategy
            r"return\s+self\._strategy\.",  # Using strategy
            r"return\s+self\.strategy\.",  # Using strategy
        ]

        for pattern in strategy_patterns:
            matches = re.finditer(pattern, content)
            for match in matches:
                locations.append({
                    'position': match.start(),
                    'line': content[:match.start()].count('\n') + 1,
                    'context': content[max(0, match.start() - 20):min(len(content), match.end() + 20)],
                    'type': 'strategy'
                })

        return locations

    # JavaScript pattern detectors
    @staticmethod
    def _detect_module_js(content: str, ast_data: Any) -> List[Dict]:
        """Detect module pattern in JavaScript code"""
        locations = []

        # Module pattern indicators
        module_patterns = [
            r"\(\s*function\s*\(\s*\)\s*\{.*\}\s*\)\(\s*\)",  # IIFE
            r"export\s+default\s+\{",  # ES6 module export
            r"module\.exports\s*=",  # CommonJS export
            r"define\s*\(\s*\[",  # AMD define
            r"return\s*\{\s*\w+\s*:.*\}",  # Revealing module pattern
        ]

        for pattern in module_patterns:
            matches = re.finditer(pattern, content)
            for match in matches:
                locations.append({
                    'position': match.start(),
                    'line': content[:match.start()].count('\n') + 1,
                    'context': content[max(0, match.start() - 20):min(len(content), match.end() + 20)],
                    'type': 'module_pattern'
                })

        return locations

<<<<<<< HEAD
    @staticmethod
    def _detect_singleton_js(content: str, ast_data: Any) -> List[Dict]:
=======
    def _detect_singleton_js(self, content: str, ast_data: Any) -> List[Dict]:
>>>>>>> 1e168a3e
        """Detect singleton pattern in JavaScript code"""
        locations = []

        # Singleton pattern indicators in JavaScript
        singleton_patterns = [
            r"var\s+\w+\s*=\s*\(\s*function\s*\(\s*\)\s*\{\s*var\s+instance",  # Module singleton
            r"if\s*\(\s*instance\s*\)\s*return\s+instance",  # Instance check
            r"if\s*\(\s*!\s*instance\s*\)",  # Instance check
            r"static\s+getInstance\s*\(\s*\)",  # getInstance method
            r"getInstance\s*:\s*function\s*\(\s*\)",  # getInstance method
        ]

        for pattern in singleton_patterns:
            matches = re.finditer(pattern, content)
            for match in matches:
                locations.append({
                    'position': match.start(),
                    'line': content[:match.start()].count('\n') + 1,
                    'context': content[max(0, match.start() - 20):min(len(content), match.end() + 20)],
                    'type': 'singleton'
                })

        return locations

<<<<<<< HEAD
    @staticmethod
    def _detect_factory_js(content: str, ast_data: Any) -> List[Dict]:
=======
    def _detect_factory_js(self, content: str, ast_data: Any) -> List[Dict]:
>>>>>>> 1e168a3e
        """Detect factory pattern in JavaScript code"""
        locations = []

        # Factory pattern indicators in JavaScript
        factory_patterns = [
            r"function\s+create\w+\s*\(",  # create* functions
            r"class\s+\w*Factory\b",  # *Factory classes
            r"\w+\.prototype\.create\w+\s*=",  # create* prototype methods
            r"static\s+create\w+\s*\(",  # static create* methods
            r"create\s*:\s*function\s*\("  # create method in object literal
        ]

        for pattern in factory_patterns:
            matches = re.finditer(pattern, content)
            for match in matches:
                locations.append({
                    'position': match.start(),
                    'line': content[:match.start()].count('\n') + 1,
                    'context': content[max(0, match.start() - 20):min(len(content), match.end() + 20)],
                    'type': 'factory'
                })

        return locations

<<<<<<< HEAD
    @staticmethod
    def _detect_observer_js(content: str, ast_data: Any) -> List[Dict]:
=======
    def _detect_observer_js(self, content: str, ast_data: Any) -> List[Dict]:
>>>>>>> 1e168a3e
        """Detect observer pattern in JavaScript code"""
        import re
        locations = []

        # Observer pattern indicators in JavaScript
        observer_patterns = [
            r"addEventListener\s*\(\s*['\"]",  # DOM event listener
            r"removeEventListener\s*\(\s*['\"]",  # DOM event listener removal
            r"on\s*\(\s*['\"]",  # jQuery/Node.js style event
            r"emit\s*\(\s*['\"]",  # EventEmitter emit
            r"subscribe\s*\(\s*['\"]",  # Subscribe method
            r"publish\s*\(\s*['\"]",  # Publish method
            r"this\.observers\s*=",  # observers collection
            r"this\._observers\s*="  # _observers collection
        ]

        for pattern in observer_patterns:
            matches = re.finditer(pattern, content)
            for match in matches:
                locations.append({
                    'position': match.start(),
                    'line': content[:match.start()].count('\n') + 1,
                    'context': content[max(0, match.start() - 20):min(len(content), match.end() + 20)],
                    'type': 'observer'
                })

        return locations

<<<<<<< HEAD
    @staticmethod
    def _detect_prototype_js(content: str, ast_data: Any) -> List[Dict]:
=======
    def _detect_prototype_js(self, content: str, ast_data: Any) -> List[Dict]:
>>>>>>> 1e168a3e
        """Detect prototype pattern in JavaScript code"""
        import re
        locations = []

        # Prototype pattern indicators in JavaScript
        prototype_patterns = [
            r"\w+\.prototype\.\w+\s*=",  # Setting prototype method
            r"Object\.create\s*\(",  # Object.create usage
            r"clone\s*\(\s*\)",  # clone method
            r"\.clone\s*=\s*function",  # clone method
            r"prototype\s*=\s*Object\.create",  # Setting up prototype chain
        ]

        for pattern in prototype_patterns:
            matches = re.finditer(pattern, content)
            for match in matches:
                locations.append({
                    'position': match.start(),
                    'line': content[:match.start()].count('\n') + 1,
                    'context': content[max(0, match.start() - 20):min(len(content), match.end() + 20)],
                    'type': 'prototype'
                })

        return locations<|MERGE_RESOLUTION|>--- conflicted
+++ resolved
@@ -1,15 +1,11 @@
 from typing import Any, Dict, List
-<<<<<<< HEAD
 import re
 from codelyzer.metrics import FileMetrics, ProjectMetrics, MetricProvider
-=======
-
-from codelyzer.config import FileMetrics, ProjectMetrics, MetricProvider
->>>>>>> 1e168a3e
 
 
 class PatternBasedAnalyzer(MetricProvider):
     """Analyzer for identifying patterns in code"""
+
 
     def __init__(self):
         self.design_patterns = {
@@ -19,17 +15,21 @@
             "jsx": self._get_js_patterns()
         }
 
+
     def provide_file_metrics(self, file_metrics: FileMetrics, file_content: str, ast_data: Any) -> None:
         """Analyze file for design patterns and anti-patterns"""
         language = file_metrics.language
 
+
         # Skip if content is empty
         if not file_content:
             return
 
+
         patterns = self.design_patterns.get(language, {})
         if not patterns:
             return
+
 
         # Analyze patterns
         for pattern_name, pattern_info in patterns.items():
@@ -39,10 +39,12 @@
                 for location in locations:
                     file_metrics.patterns.add_pattern(pattern_name, location)
 
+
     def provide_project_metrics(self, project_metrics: ProjectMetrics) -> None:
         """Analyze project-level pattern metrics"""
         # Aggregate patterns by type
         pattern_stats = {}
+
 
         for file_metrics in project_metrics.file_metrics:
             for pattern_name, locations in file_metrics.patterns.patterns_found.items():
@@ -54,12 +56,15 @@
                 pattern_stats[pattern_name]['count'] += len(locations)
                 pattern_stats[pattern_name]['files'].add(file_metrics.file_path)
 
+
         # Convert sets to lists for JSON serialization
         for pattern_name in pattern_stats:
             pattern_stats[pattern_name]['files'] = list(pattern_stats[pattern_name]['files'])
 
+
         # Add to project metrics
         project_metrics.add_custom_metric('design_patterns', pattern_stats)
+
 
     def _get_python_patterns(self) -> Dict[str, Dict]:
         """Get patterns for Python code"""
@@ -86,6 +91,7 @@
             }
         }
 
+
     def _get_js_patterns(self) -> Dict[str, Dict]:
         """Get patterns for JavaScript/TypeScript code"""
         return {
@@ -111,11 +117,13 @@
             }
         }
 
+
     # Python pattern detectors
     @staticmethod
     def _detect_singleton_python(content: str, ast_data: Any) -> List[Dict]:
         """Detect singleton pattern in Python code"""
         locations = []
+
 
         # Common singleton implementations in Python
         patterns = [
@@ -127,6 +135,7 @@
             r"__new__\(\s*cls\s*,",  # Custom __new__ method (potential singleton)
         ]
 
+
         for pattern in patterns:
             matches = re.finditer(pattern, content)
             for match in matches:
@@ -135,6 +144,7 @@
                 end_idx = min(len(content), match.end() + 20)
                 context = content[start_idx:end_idx]
 
+
                 locations.append({
                     'position': match.start(),
                     'line': content[:match.start()].count('\n') + 1,
@@ -142,16 +152,14 @@
                     'type': 'singleton'
                 })
 
-        return locations
-
-<<<<<<< HEAD
+
+        return locations
+
     @staticmethod
     def _detect_factory_method_python(content: str, ast_data: Any) -> List[Dict]:
-=======
-    def _detect_factory_method_python(self, content: str, ast_data: Any) -> List[Dict]:
->>>>>>> 1e168a3e
         """Detect factory method pattern in Python code"""
         locations = []
+
 
         # Common factory method patterns
         patterns = [
@@ -159,7 +167,11 @@
             r"@classmethod\s+def\s+create\(",  # @classmethod create
             r"@classmethod\s+def\s+from_\w+\(",  # from_* factory methods
             r"class\s+\w+Factory\b",  # *Factory classes
-        ]
+            r"@classmethod\s+def\s+create\(",  # @classmethod create
+            r"@classmethod\s+def\s+from_\w+\(",  # from_* factory methods
+            r"class\s+\w+Factory\b",  # *Factory classes
+        ]
+
 
         for pattern in patterns:
             matches = re.finditer(pattern, content)
@@ -171,16 +183,14 @@
                     'type': 'factory_method'
                 })
 
-        return locations
-
-<<<<<<< HEAD
+
+        return locations
+
     @staticmethod
     def _detect_observer_python(content: str, ast_data: Any) -> List[Dict]:
-=======
-    def _detect_observer_python(self, content: str, ast_data: Any) -> List[Dict]:
->>>>>>> 1e168a3e
         """Detect observer pattern in Python code"""
         locations = []
+
 
         # Observer pattern indicators
         patterns = [
@@ -195,6 +205,7 @@
             r"for\s+observer\s+in\s+self\.observers",
         ]
 
+
         for pattern in patterns:
             matches = re.finditer(pattern, content)
             for match in matches:
@@ -205,16 +216,14 @@
                     'type': 'observer'
                 })
 
-        return locations
-
-<<<<<<< HEAD
+
+        return locations
+
     @staticmethod
     def _detect_decorator_python(content: str, ast_data: Any) -> List[Dict]:
-=======
-    def _detect_decorator_python(self, content: str, ast_data: Any) -> List[Dict]:
->>>>>>> 1e168a3e
         """Detect decorator pattern in Python code"""
         locations = []
+
 
         # Python function decorators
         decorator_patterns = [
@@ -222,9 +231,13 @@
             r"@\w+(?:\.\w+)*\s+class\s+\w+\(",  # @decorator class Name
             r"def\s+\w+\(\s*self\s*,\s*wrapped\s*,",  # Function taking wrapped object
             r"def\s+__init__\(\s*self\s*,\s*decorated\s*",  # Constructor taking decorated object
+            r"@\w+(?:\.\w+)*\s+class\s+\w+\(",  # @decorator class Name
+            r"def\s+\w+\(\s*self\s*,\s*wrapped\s*,",  # Function taking wrapped object
+            r"def\s+__init__\(\s*self\s*,\s*decorated\s*",  # Constructor taking decorated object
             r"def\s+__init__\(\s*self\s*,\s*component\s*"  # Constructor taking component
         ]
 
+
         for pattern in decorator_patterns:
             matches = re.finditer(pattern, content)
             for match in matches:
@@ -235,17 +248,15 @@
                     'type': 'decorator'
                 })
 
-        return locations
-
-<<<<<<< HEAD
+
+        return locations
+
     @staticmethod
     def _detect_strategy_python(content: str, ast_data: Any) -> List[Dict]:
-=======
-    def _detect_strategy_python(self, content: str, ast_data: Any) -> List[Dict]:
->>>>>>> 1e168a3e
         """Detect strategy pattern in Python code"""
         import re
         locations = []
+
 
         # Strategy pattern indicators
         strategy_patterns = [
@@ -255,7 +266,14 @@
             r"self\.strategy\s*=\s*\w+",  # Assigning strategy
             r"return\s+self\._strategy\.",  # Using strategy
             r"return\s+self\.strategy\.",  # Using strategy
-        ]
+            r"class\s+\w+Strategy\b",  # *Strategy class
+            r"def\s+set_strategy\(\s*self\s*,\s*\w+\s*\)",  # set_strategy method
+            r"self\._strategy\s*=\s*\w+",  # Assigning strategy
+            r"self\.strategy\s*=\s*\w+",  # Assigning strategy
+            r"return\s+self\._strategy\.",  # Using strategy
+            r"return\s+self\.strategy\.",  # Using strategy
+        ]
+
 
         for pattern in strategy_patterns:
             matches = re.finditer(pattern, content)
@@ -267,13 +285,16 @@
                     'type': 'strategy'
                 })
 
-        return locations
+
+        return locations
+
 
     # JavaScript pattern detectors
     @staticmethod
     def _detect_module_js(content: str, ast_data: Any) -> List[Dict]:
         """Detect module pattern in JavaScript code"""
         locations = []
+
 
         # Module pattern indicators
         module_patterns = [
@@ -282,7 +303,12 @@
             r"module\.exports\s*=",  # CommonJS export
             r"define\s*\(\s*\[",  # AMD define
             r"return\s*\{\s*\w+\s*:.*\}",  # Revealing module pattern
-        ]
+            r"export\s+default\s+\{",  # ES6 module export
+            r"module\.exports\s*=",  # CommonJS export
+            r"define\s*\(\s*\[",  # AMD define
+            r"return\s*\{\s*\w+\s*:.*\}",  # Revealing module pattern
+        ]
+
 
         for pattern in module_patterns:
             matches = re.finditer(pattern, content)
@@ -294,16 +320,14 @@
                     'type': 'module_pattern'
                 })
 
-        return locations
-
-<<<<<<< HEAD
+
+        return locations
+
     @staticmethod
     def _detect_singleton_js(content: str, ast_data: Any) -> List[Dict]:
-=======
-    def _detect_singleton_js(self, content: str, ast_data: Any) -> List[Dict]:
->>>>>>> 1e168a3e
         """Detect singleton pattern in JavaScript code"""
         locations = []
+
 
         # Singleton pattern indicators in JavaScript
         singleton_patterns = [
@@ -312,7 +336,12 @@
             r"if\s*\(\s*!\s*instance\s*\)",  # Instance check
             r"static\s+getInstance\s*\(\s*\)",  # getInstance method
             r"getInstance\s*:\s*function\s*\(\s*\)",  # getInstance method
-        ]
+            r"if\s*\(\s*instance\s*\)\s*return\s+instance",  # Instance check
+            r"if\s*\(\s*!\s*instance\s*\)",  # Instance check
+            r"static\s+getInstance\s*\(\s*\)",  # getInstance method
+            r"getInstance\s*:\s*function\s*\(\s*\)",  # getInstance method
+        ]
+
 
         for pattern in singleton_patterns:
             matches = re.finditer(pattern, content)
@@ -324,25 +353,28 @@
                     'type': 'singleton'
                 })
 
-        return locations
-
-<<<<<<< HEAD
+
+        return locations
+
     @staticmethod
     def _detect_factory_js(content: str, ast_data: Any) -> List[Dict]:
-=======
-    def _detect_factory_js(self, content: str, ast_data: Any) -> List[Dict]:
->>>>>>> 1e168a3e
         """Detect factory pattern in JavaScript code"""
         locations = []
+
 
         # Factory pattern indicators in JavaScript
         factory_patterns = [
+            r"function\s+create\w+\s*\(",  # create* functions
+            r"class\s+\w*Factory\b",  # *Factory classes
             r"function\s+create\w+\s*\(",  # create* functions
             r"class\s+\w*Factory\b",  # *Factory classes
             r"\w+\.prototype\.create\w+\s*=",  # create* prototype methods
             r"static\s+create\w+\s*\(",  # static create* methods
             r"create\s*:\s*function\s*\("  # create method in object literal
-        ]
+            r"static\s+create\w+\s*\(",  # static create* methods
+            r"create\s*:\s*function\s*\("  # create method in object literal
+        ]
+
 
         for pattern in factory_patterns:
             matches = re.finditer(pattern, content)
@@ -354,17 +386,15 @@
                     'type': 'factory'
                 })
 
-        return locations
-
-<<<<<<< HEAD
+
+        return locations
+
     @staticmethod
     def _detect_observer_js(content: str, ast_data: Any) -> List[Dict]:
-=======
-    def _detect_observer_js(self, content: str, ast_data: Any) -> List[Dict]:
->>>>>>> 1e168a3e
         """Detect observer pattern in JavaScript code"""
         import re
         locations = []
+
 
         # Observer pattern indicators in JavaScript
         observer_patterns = [
@@ -376,7 +406,16 @@
             r"publish\s*\(\s*['\"]",  # Publish method
             r"this\.observers\s*=",  # observers collection
             r"this\._observers\s*="  # _observers collection
-        ]
+            r"addEventListener\s*\(\s*['\"]",  # DOM event listener
+            r"removeEventListener\s*\(\s*['\"]",  # DOM event listener removal
+            r"on\s*\(\s*['\"]",  # jQuery/Node.js style event
+            r"emit\s*\(\s*['\"]",  # EventEmitter emit
+            r"subscribe\s*\(\s*['\"]",  # Subscribe method
+            r"publish\s*\(\s*['\"]",  # Publish method
+            r"this\.observers\s*=",  # observers collection
+            r"this\._observers\s*="  # _observers collection
+        ]
+
 
         for pattern in observer_patterns:
             matches = re.finditer(pattern, content)
@@ -388,17 +427,15 @@
                     'type': 'observer'
                 })
 
-        return locations
-
-<<<<<<< HEAD
+
+        return locations
+
     @staticmethod
     def _detect_prototype_js(content: str, ast_data: Any) -> List[Dict]:
-=======
-    def _detect_prototype_js(self, content: str, ast_data: Any) -> List[Dict]:
->>>>>>> 1e168a3e
         """Detect prototype pattern in JavaScript code"""
         import re
         locations = []
+
 
         # Prototype pattern indicators in JavaScript
         prototype_patterns = [
@@ -407,7 +444,13 @@
             r"clone\s*\(\s*\)",  # clone method
             r"\.clone\s*=\s*function",  # clone method
             r"prototype\s*=\s*Object\.create",  # Setting up prototype chain
-        ]
+            r"\w+\.prototype\.\w+\s*=",  # Setting prototype method
+            r"Object\.create\s*\(",  # Object.create usage
+            r"clone\s*\(\s*\)",  # clone method
+            r"\.clone\s*=\s*function",  # clone method
+            r"prototype\s*=\s*Object\.create",  # Setting up prototype chain
+        ]
+
 
         for pattern in prototype_patterns:
             matches = re.finditer(pattern, content)
@@ -419,4 +462,7 @@
                     'type': 'prototype'
                 })
 
+        return locations
+
+
         return locations