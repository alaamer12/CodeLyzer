--- conflicted
+++ resolved
@@ -1,22 +1,21 @@
 from typing import Any, Dict
 
-<<<<<<< HEAD
 from codelyzer.metrics import FileMetrics, ProjectMetrics, MetricProvider, CodeSmellSeverity
-=======
-from codelyzer.config import FileMetrics, ProjectMetrics, MetricProvider, CodeSmellSeverity
->>>>>>> 1e168a3e
 
 
 class CodeSmellAnalyzer(MetricProvider):
     """Analyzer for identifying code smells in projects"""
+
 
     def provide_file_metrics(self, file_metrics: FileMetrics, file_content: str, ast_data: Any) -> None:
         """Analyze file for code smells"""
         language = file_metrics.language
 
+
         # Skip if content is empty
         if not file_content:
             return
+
 
         # Run common code smell detections
         self._check_file_length(file_metrics, file_content)
@@ -24,19 +23,23 @@
         self._check_commented_code(file_metrics, file_content, language)
         self._check_duplicate_code(file_metrics, file_content)
 
+
         # Language-specific smells
         if language == "python":
             self._check_python_smells(file_metrics, file_content, ast_data)
         elif language in ("javascript", "typescript", "jsx"):
             self._check_js_smells(file_metrics, file_content, ast_data)
 
+
         # Calculate technical debt ratio based on code smells
         self._calculate_technical_debt(file_metrics)
+
 
     def provide_project_metrics(self, project_metrics: ProjectMetrics) -> None:
         """Analyze project-level code smell metrics"""
         # Aggregate duplicate code blocks across the project
         self._detect_project_duplications(project_metrics)
+
 
         # Calculate project-level metrics
         smell_counts = {}
@@ -47,19 +50,23 @@
                     smell_counts[smell_type] = 0
                 smell_counts[smell_type] += 1
 
+
         # Add to project metrics
         project_metrics.code_quality.smell_counts = smell_counts
+
 
         # Calculate duplicated lines ratio
         total_duplicated = sum(f.duplicated_lines for f in project_metrics.file_metrics)
         if project_metrics.total_sloc > 0:
             project_metrics.code_quality.duplicated_lines_ratio = total_duplicated / project_metrics.total_sloc
 
+
     def _check_file_length(self, file_metrics: FileMetrics, file_content: str) -> None:
         """Check if file is too long"""
         lines = file_content.split('\n')
         line_count = len(lines)
 
+
         if line_count > 1000:
             self._add_code_smell(
                 file_metrics,
@@ -77,9 +84,11 @@
                 CodeSmellSeverity.MINOR
             )
 
+
     def _check_function_length(self, file_metrics: FileMetrics, file_content: str, language: str) -> None:
         """Check for overly long functions/methods"""
         import re
+
 
         # Language-specific function detection
         if language == "python":
@@ -87,20 +96,24 @@
             func_pattern = r"def\s+(\w+)\s*\("
             functions = re.finditer(func_pattern, file_content)
 
+
             for match in functions:
                 # Get function name and position
                 func_name = match.group(1)
                 func_start = match.start()
 
+
                 # Find function body by indentation
                 lines = file_content[func_start:].split('\n')
                 line_count = 0
                 in_function = False
 
+
                 for i, line in enumerate(lines):
                     if i == 0:  # Function definition line
                         in_function = True
                         continue
+
 
                     if in_function:
                         stripped = line.strip()
@@ -110,6 +123,7 @@
                             if indent == 0:  # No indentation means out of function
                                 break
                             line_count += 1
+
 
                 # Check function length
                 if line_count > 50:
@@ -131,6 +145,7 @@
                         CodeSmellSeverity.MINOR
                     )
 
+
         elif language in ("javascript", "typescript", "jsx"):
             # Find JS function definitions (multiple formats)
             func_patterns = [
@@ -140,29 +155,36 @@
                 r"(\w+)\s*:\s*function\s*\([^)]*\)\s*{",  # name: function() {}
             ]
 
+
             for pattern in func_patterns:
                 functions = re.finditer(pattern, file_content)
+
 
                 for match in functions:
                     # Get function name and position
                     func_name = match.group(1)
                     func_start = match.start()
 
+
                     # Find function body by counting braces
                     lines = file_content[func_start:].split('\n')
                     brace_count = 0
                     line_count = 0
 
+
                     for i, line in enumerate(lines):
                         if i == 0:  # Function definition line
                             brace_count += line.count('{')
                             continue
 
+
                         brace_count += line.count('{') - line.count('}')
                         line_count += 1
 
+
                         if brace_count <= 0:
                             break
+
 
                     # Check function length
                     if line_count > 50:
@@ -184,6 +206,7 @@
                             CodeSmellSeverity.MINOR
                         )
 
+
     def _check_commented_code(self, file_metrics: FileMetrics, file_content: str, language: str) -> None:
         """Detect commented-out code blocks"""
         lines = file_content.split('\n')
@@ -194,22 +217,27 @@
             "jsx": "//"
         }
 
+
         marker = comment_markers.get(language, "#")
         code_indicators = [
             "if ", "for ", "while ", "def ", "class ", "function", "return ", "var ", "let ", "const "
         ]
 
+
         # Track consecutive commented lines
         comment_block = []
         for i, line in enumerate(lines):
             stripped = line.strip()
 
+
             # Check for comment line
             if stripped.startswith(marker):
                 comment_content = stripped[len(marker):].strip()
 
+
                 # Check if comment looks like code
                 if any(indicator in comment_content for indicator in code_indicators):
+                    comment_block.append((i + 1, comment_content))
                     comment_block.append((i + 1, comment_content))
                 else:
                     # Not code-like, reset block if only one line
@@ -228,6 +256,7 @@
                     )
                 comment_block = []
 
+
         # Check remaining block at end of file
         if len(comment_block) >= 3:
             start_line = comment_block[0][0]
@@ -238,6 +267,7 @@
                 {'line': start_line, 'column': 1},
                 CodeSmellSeverity.MINOR
             )
+
 
     def _check_duplicate_code(self, file_metrics: FileMetrics, file_content: str) -> None:
         """Check for duplicate code within a file (simplified)"""
@@ -245,19 +275,24 @@
         duplicate_count = 0
         chunk_size = 6  # Minimum size of duplicate chunks to detect
 
+
         # Simplistic duplicate detection (can be replaced with more robust algorithm)
         chunks = {}
 
+
         for i in range(len(lines) - chunk_size + 1):
+            chunk = "\n".join(lines[i:i + chunk_size])
             chunk = "\n".join(lines[i:i + chunk_size])
             if len(chunk.strip()) < 30:  # Skip small chunks
                 continue
+
 
             if chunk in chunks:
                 # Found duplicate
                 if chunks[chunk] != -1:  # Not already counted
                     duplicate_count += chunk_size
                     file_metrics.code_smells.duplicated_lines += chunk_size
+
 
                     # Report first occurrence
                     first_line = chunks[chunk] + 1
@@ -265,9 +300,11 @@
                         file_metrics,
                         "duplicate_code",
                         f"Duplicate code block (also at line {i + 1})",
+                        f"Duplicate code block (also at line {i + 1})",
                         {'line': first_line, 'column': 1},
                         CodeSmellSeverity.MINOR
                     )
+
 
                     # Report second occurrence
                     self._add_code_smell(
@@ -275,18 +312,23 @@
                         "duplicate_code",
                         f"Duplicate code block (also at line {first_line})",
                         {'line': i + 1, 'column': 1},
+                        {'line': i + 1, 'column': 1},
                         CodeSmellSeverity.MINOR
                     )
+
 
                     chunks[chunk] = -1  # Mark as counted
             else:
                 chunks[chunk] = i
 
+
         file_metrics.code_smells.duplicated_lines = duplicate_count
+
 
     def _check_python_smells(self, file_metrics: FileMetrics, file_content: str, ast_data: Any) -> None:
         """Check for Python-specific code smells"""
         import re
+
 
         # Check for wildcard imports
         wildcard_pattern = r"from\s+\w+\s+import\s+\*"
@@ -301,6 +343,7 @@
                 CodeSmellSeverity.MINOR
             )
 
+
         # Check for excessive exception catching
         broad_except_pattern = r"except\s*:"
         matches = re.finditer(broad_except_pattern, file_content)
@@ -314,6 +357,7 @@
                 CodeSmellSeverity.MAJOR
             )
 
+
         # Check for mutable default arguments
         mutable_defaults_pattern = r"def\s+\w+\s*\([^)]*=\s*(\[\]|\{\}|\(\)|\{\s*:\s*\}|\[\s*\]|\(\s*\))[^)]*\)"
         matches = re.finditer(mutable_defaults_pattern, file_content)
@@ -327,9 +371,11 @@
                 CodeSmellSeverity.MAJOR
             )
 
+
     def _check_js_smells(self, file_metrics: FileMetrics, file_content: str, ast_data: Any) -> None:
         """Check for JavaScript-specific code smells"""
         import re
+
 
         # Check for console.log statements
         console_pattern = r"console\.(log|warn|error|info|debug)\("
@@ -344,6 +390,7 @@
                 CodeSmellSeverity.MINOR
             )
 
+
         # Check for alert/prompt usage
         alert_pattern = r"\b(alert|prompt|confirm)\("
         matches = re.finditer(alert_pattern, file_content)
@@ -357,6 +404,7 @@
                 CodeSmellSeverity.MINOR
             )
 
+
         # Check for == instead of ===
         equality_pattern = r"[^=!]=(?!=)[^=]"
         matches = re.finditer(equality_pattern, file_content)
@@ -370,16 +418,13 @@
                 CodeSmellSeverity.MINOR
             )
 
-<<<<<<< HEAD
     @staticmethod
     def _detect_project_duplications(project_metrics: ProjectMetrics) -> None:
-=======
-    def _detect_project_duplications(self, project_metrics: ProjectMetrics) -> None:
->>>>>>> 1e168a3e
         """Detect duplicated code across project files (simplified)"""
         # This would typically use a more sophisticated algorithm
         # For now, just aggregate file-level duplications
         duplicate_blocks = []
+
 
         # In a real implementation, we'd compare chunks across files
         # For now, just collect the duplicates already found
@@ -390,20 +435,18 @@
                     'lines': file_metrics.duplicated_lines
                 })
 
+
         project_metrics.code_quality.duplicate_blocks = duplicate_blocks
 
-<<<<<<< HEAD
     @staticmethod
     def _calculate_technical_debt(file_metrics: FileMetrics) -> None:
-=======
-    def _calculate_technical_debt(self, file_metrics: FileMetrics) -> None:
->>>>>>> 1e168a3e
         """Calculate technical debt ratio based on code smells"""
         # Simple calculation: each code smell contributes to debt
         total_smells = len(file_metrics.code_smells_list)
         if total_smells == 0:
             file_metrics.code_smells.technical_debt_ratio = 0.0
             return
+
 
         # Weight smells by severity
         debt_score = 0
@@ -416,15 +459,12 @@
             else:  # minor
                 debt_score += 1
 
+
         # Calculate debt ratio (0.0 to 1.0, where higher is worse)
         file_metrics.code_smells.technical_debt_ratio = min(1.0, debt_score / (file_metrics.sloc or 1) * 0.02)
 
-<<<<<<< HEAD
     @staticmethod
     def _get_line_number(content: str, position: int) -> Dict:
-=======
-    def _get_line_number(self, content: str, position: int) -> Dict:
->>>>>>> 1e168a3e
         """Get line number from position in the content"""
         lines = content[:position].split('\n')
         line = len(lines)
@@ -435,7 +475,14 @@
             'position': position
         }
 
+
     def _add_code_smell(
+            self,
+            file_metrics: FileMetrics,
+            smell_type: str,
+            message: str,
+            location: Dict,
+            severity: CodeSmellSeverity = CodeSmellSeverity.MINOR
             self,
             file_metrics: FileMetrics,
             smell_type: str,
@@ -451,14 +498,11 @@
             'severity': self._severity_to_string(severity)
         }
 
+
         file_metrics.code_smells.smells.append(smell)
 
-<<<<<<< HEAD
     @staticmethod
     def _severity_to_string(severity: CodeSmellSeverity) -> str:
-=======
-    def _severity_to_string(self, severity: CodeSmellSeverity) -> str:
->>>>>>> 1e168a3e
         """Convert code smell severity to string"""
         if severity == CodeSmellSeverity.CRITICAL:
             return "critical"
@@ -467,4 +511,6 @@
         elif severity == CodeSmellSeverity.MINOR:
             return "minor"
         else:
+            return "none"
+
             return "none"